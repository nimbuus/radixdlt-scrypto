use sbor::rust::boxed::Box;
use sbor::rust::cell::{RefCell, RefMut};
use sbor::rust::collections::*;
use sbor::rust::marker::*;
use sbor::rust::ops::Deref;
use sbor::rust::ops::DerefMut;
use sbor::rust::string::String;
use sbor::rust::string::ToString;
use sbor::rust::vec;
use sbor::rust::vec::Vec;
use sbor::*;
use scrypto::core::{SNodeRef, ScryptoActor};
use scrypto::engine::types::*;
use scrypto::prelude::{AccessRules, ComponentOffset};
use scrypto::resource::AuthZoneClearInput;
use scrypto::values::*;
use transaction::validation::*;

use crate::engine::RuntimeError::BlueprintFunctionDoesNotExist;
use crate::engine::*;
use crate::fee::*;
use crate::ledger::*;
use crate::model::*;
use crate::wasm::*;

/// A call frame is the basic unit that forms a transaction call stack, which keeps track of the
/// owned objects by this function.
pub struct CallFrame<
    'borrowed,
    'p, // Parent frame lifetime
    's, // Substate store lifetime
    't, // Track lifetime
    'w, // WASM engine lifetime
    S,  // Substore store type
    W,  // WASM engine type
    I,  // WASM instance type
> where
    S: ReadableSubstateStore,
    W: WasmEngine<I>,
    I: WasmInstance,
{
    /// The transaction hash
    transaction_hash: Hash,
    /// The call depth
    depth: usize,
    /// Whether to show trace messages
    trace: bool,

    /// State track
    track: &'t mut Track<'s, S>,
    /// Wasm engine
    wasm_engine: &'w mut W,
    /// Wasm Instrumenter
    wasm_instrumenter: &'w mut WasmInstrumenter,

    /// Owned Values
    owned_values: HashMap<ValueId, RefCell<REValue>>,
    worktop: Option<RefCell<Worktop>>,
    auth_zone: Option<RefCell<AuthZone>>,

    /// Referenced values
    refed_values: HashMap<StoredValueId, REValueLocation>,
    // TODO: Merge with refed_values
    /// Readable values
    readable_values: HashMap<ValueId, REValueLocation>,

    borrowed_values: HashMap<ValueId, REOwnedValueRef<'borrowed>>,

    /// Caller's auth zone
    caller_auth_zone: Option<&'p RefCell<AuthZone>>,

    /// There is a single cost unit counter and a single fee table per transaction execution.
    /// When a call ocurrs, they're passed from the parent to the child, and returned
    /// after the invocation.
    cost_unit_counter: Option<CostUnitCounter>,
    fee_table: Option<FeeTable>,

    phantom: PhantomData<I>,
}

#[derive(Debug)]
pub enum TransientValue {
    Bucket(Bucket),
    Proof(Proof),
}

#[derive(Debug)]
pub enum REValue {
    Stored(StoredValue),
    Transient(TransientValue),
    Component {
        component: Component,
        child_values: InMemoryChildren,
    },
}

impl REValue {
    fn to_component(&self) -> &Component {
        match self {
            REValue::Component { component, .. } => component,
            _ => panic!("Expected a component"),
        }
    }

    fn to_stored(&mut self) -> &mut StoredValue {
        match self {
            REValue::Stored(stored_value) => stored_value,
            _ => panic!("Expected a stored value"),
        }
    }

    fn try_drop(self) -> Result<(), DropFailure> {
        match self {
            REValue::Stored(StoredValue::Vault(..)) => Err(DropFailure::Vault),
            REValue::Stored(StoredValue::KeyValueStore { .. }) => Err(DropFailure::KeyValueStore),
            REValue::Transient(TransientValue::Bucket(..)) => Err(DropFailure::Bucket),
            REValue::Component { .. } => Err(DropFailure::Component),
            REValue::Transient(TransientValue::Proof(proof)) => {
                proof.drop();
                Ok(())
            }
        }
    }
}

impl Into<StoredValue> for REValue {
    fn into(self) -> StoredValue {
        match self {
            REValue::Stored(stored_value) => stored_value,
            _ => panic!("Expected a stored value"),
        }
    }
}

impl Into<TransientValue> for REValue {
    fn into(self) -> TransientValue {
        match self {
            REValue::Transient(transient_value) => transient_value,
            _ => panic!("Expected a stored value"),
        }
    }
}

#[macro_export]
macro_rules! trace {
    ( $self: expr, $level: expr, $msg: expr $( , $arg:expr )* ) => {
        #[cfg(not(feature = "alloc"))]
        if $self.trace {
            println!("{}[{:5}] {}", "  ".repeat($self.depth), $level, sbor::rust::format!($msg, $( $arg ),*));
        }
    };
}

fn verify_stored_value_update(
    old: &HashSet<StoredValueId>,
    missing: &HashSet<StoredValueId>,
) -> Result<(), RuntimeError> {
    // TODO: optimize intersection search
    for old_id in old.iter() {
        if !missing.contains(&old_id) {
            return Err(RuntimeError::StoredValueRemoved(old_id.clone()));
        }
    }

    for missing_id in missing.iter() {
        if !old.contains(missing_id) {
            return Err(RuntimeError::ValueNotFound(ValueId::Stored(*missing_id)));
        }
    }

    Ok(())
}

fn to_stored_ids(ids: HashSet<ValueId>) -> Result<HashSet<StoredValueId>, RuntimeError> {
    let mut stored_ids = HashSet::new();
    for id in ids {
        match id {
            ValueId::Stored(stored_id) => stored_ids.insert(stored_id),
            _ => return Err(RuntimeError::MovingInvalidType),
        };
    }
    Ok(stored_ids)
}

fn to_stored_values(
    values: HashMap<ValueId, REValue>,
) -> Result<HashMap<StoredValueId, StoredValue>, RuntimeError> {
    let mut stored_values = HashMap::new();
    for (id, value) in values {
        match id {
            ValueId::Stored(stored_id) => stored_values.insert(stored_id, value.into()),
            _ => return Err(RuntimeError::MovingInvalidType),
        };
    }
    Ok(stored_values)
}

fn verify_stored_value(value: &ScryptoValue) -> Result<(), RuntimeError> {
    if !value.bucket_ids.is_empty() {
        return Err(RuntimeError::BucketNotAllowed);
    }
    if !value.proof_ids.is_empty() {
        return Err(RuntimeError::ProofNotAllowed);
    }
    Ok(())
}

fn verify_stored_key(value: &ScryptoValue) -> Result<(), RuntimeError> {
    if !value.bucket_ids.is_empty() {
        return Err(RuntimeError::BucketNotAllowed);
    }
    if !value.proof_ids.is_empty() {
        return Err(RuntimeError::ProofNotAllowed);
    }
    if !value.vault_ids.is_empty() {
        return Err(RuntimeError::VaultNotAllowed);
    }
    if !value.kv_store_ids.is_empty() {
        return Err(RuntimeError::KeyValueStoreNotAllowed);
    }
    Ok(())
}

#[derive(Debug, Clone)]
pub enum REValueLocation {
    OwnedRoot,
    Owned {
        root: ValueId,
        ancestors: Vec<KeyValueStoreId>,
    },
    Borrowed,
    Track {
        parent: Option<ComponentAddress>,
    },
}

impl REValueLocation {
    fn child(&self, value_id: ValueId) -> REValueLocation {
        match self {
            REValueLocation::OwnedRoot => REValueLocation::Owned {
                root: value_id,
                ancestors: vec![],
            },
            REValueLocation::Owned { root, ancestors } => {
                let mut next_ancestors = ancestors.clone();
                let kv_store_id = value_id.into();
                next_ancestors.push(kv_store_id);
                let value_ref_type = REValueLocation::Owned {
                    root: root.clone(),
                    ancestors: next_ancestors,
                };
                value_ref_type
            }
            REValueLocation::Borrowed => {
                panic!("Unsupported");
            }
            REValueLocation::Track { parent } => REValueLocation::Track {
                parent: Some(parent.unwrap_or_else(|| value_id.into())),
            },
        }
    }

<<<<<<< HEAD
    fn to_owned_ref<'a>(
=======
    fn borrow_native_ref<'borrowed, S: ReadableSubstateStore>(
        &self,
        value_id: &ValueId,
        borrowed_values: &mut HashMap<ValueId, REOwnedValueRef<'borrowed>>,
        track: &mut Track<S>
    ) -> RENativeValueRef<'borrowed> {
        match self {
            REValueLocation::Borrowed => {
                let owned = borrowed_values.remove(value_id).expect("Should exist");
                RENativeValueRef::Owned(owned)
            }
            REValueLocation::Track { parent } => {
                let address = match value_id {
                    ValueId::Stored(StoredValueId::VaultId(vault_id)) => {
                        Address::Vault(parent.unwrap(), *vault_id)
                    }
                    ValueId::Resource(resouce_address) => Address::Resource(*resouce_address),
                    _ => panic!("Unexpected"),
                };

                let value = track
                    .borrow_global_mut_value(address.clone())
                    .map(|v| v.into())
                    .unwrap();

                RENativeValueRef::Track(address, value)
            }
            _ => panic!("Unexpected")
        }
    }

    fn to_ref<'a>(
>>>>>>> a6dc3769
        &self,
        value_id: &ValueId,
        owned_values: &'a mut HashMap<ValueId, RefCell<REValue>>,
    ) -> REOwnedValueRef<'a> {
        match self {
            REValueLocation::OwnedRoot => {
                let cell = owned_values.get_mut(value_id).unwrap();
                let ref_mut = cell.borrow_mut();
                REOwnedValueRef::Root(ref_mut)
            }
            REValueLocation::Owned {
                root,
                ref ancestors,
            } => {
                let root_value = owned_values.get_mut(&root).unwrap().get_mut();
                let root_store = match root_value {
                    REValue::Stored(root_store) => root_store,
                    _ => panic!("Invalid type"),
                };

                match value_id {
                    ValueId::Stored(stored_value_id) => {
                        let value = root_store.get_child(ancestors, &stored_value_id);
                        REOwnedValueRef::Child(value)
                    }
                    _ => panic!("Unexpected value id"),
                }
            }
            _ => panic!("Not an owned ref")
        }
    }

    fn to_ref<'a>(
        &self,
        value_id: &ValueId,
        owned_values: &'a mut HashMap<ValueId, RefCell<REValue>>,
    ) -> REValueRef<'a> {
        match self {
            REValueLocation::OwnedRoot | REValueLocation::Owned { .. } => {
                REValueRef::Owned(self.to_owned_ref(value_id, owned_values))
            }
            REValueLocation::Borrowed => {
                panic!("Unsupported");
            }
            REValueLocation::Track { parent } => {
                let address = match value_id {
                    ValueId::Stored(StoredValueId::VaultId(vault_id)) => {
                        Address::Vault(parent.unwrap(), *vault_id)
                    }
                    ValueId::Stored(StoredValueId::KeyValueStoreId(kv_store_id)) => {
                        Address::KeyValueStore(parent.unwrap(), *kv_store_id)
                    }
                    ValueId::Component(component_address) => component_address.clone().into(),
                    _ => panic!("Unexpected value id"),
                };

                REValueRef::Track(address)
            }
        }
    }
}

pub enum RENativeValueRef<'a> {
    Owned(REOwnedValueRef<'a>),
    Track(Address, SubstateValue),
}

impl<'a> RENativeValueRef<'a> {
    pub fn bucket(&mut self) -> &mut Bucket {
        match self {
            RENativeValueRef::Owned(REOwnedValueRef::Root(ref mut root)) => {
                match root.deref_mut() {
                    REValue::Transient(TransientValue::Bucket(bucket)) => bucket,
                    _ => panic!("Expecting to be a bucket"),
                }
            }
            _ => panic!("Expecting to be a bucket"),
        }
    }

    pub fn proof(&mut self) -> &mut Proof {
        match self {
            RENativeValueRef::Owned(REOwnedValueRef::Root(ref mut root)) => {
                match root.deref_mut() {
                    REValue::Transient(TransientValue::Proof(proof)) => proof,
                    _ => panic!("Expecting to be a proof"),
                }
            }
            _ => panic!("Expecting to be a proof"),
        }
    }

    pub fn vault(&mut self) -> &mut Vault {
        match self {
            RENativeValueRef::Owned(owned) => match owned {
                REOwnedValueRef::Root(root) => match root.deref_mut() {
                    REValue::Stored(StoredValue::Vault(vault)) => vault,
                    _ => panic!("Expecting to be a vault"),
                },
                REOwnedValueRef::Child(stored_value) => match stored_value.deref_mut() {
                    StoredValue::Vault(vault) => vault,
                    _ => panic!("Expecting to be a vault"),
                },
            },
            RENativeValueRef::Track(_address, value) => value.vault_mut(),
        }
    }

    pub fn resource_manager(&mut self) -> &mut ResourceManager {
        match self {
            RENativeValueRef::Track(_address, value) => value.resource_manager_mut(),
            _ => panic!("Expecting to be tracked"),
        }
    }

    pub fn return_to_location<S: ReadableSubstateStore>(
        self,
        value_id: ValueId,
        borrowed_values: &mut HashMap<ValueId, REOwnedValueRef<'a>>,
        track: &mut Track<S>
    ) {
        match self {
            RENativeValueRef::Owned(owned) => {
                borrowed_values.insert(value_id.clone(), owned);
            }
            RENativeValueRef::Track(address, value) => {
                track.return_borrowed_global_mut_value(address, value)
            }
        }
    }
}

pub enum REOwnedValueRef<'a> {
    Root(RefMut<'a, REValue>),
    Child(RefMut<'a, StoredValue>),
}

pub enum REValueRef<'a> {
    Owned(REOwnedValueRef<'a>),
    Track(Address),
}

impl<'a> REValueRef<'a> {
    fn kv_store_put<S: ReadableSubstateStore>(
        &mut self,
        key: Vec<u8>,
        value: ScryptoValue,
        to_store: HashMap<StoredValueId, StoredValue>,
        track: &mut Track<S>,
    ) {
        match self {
            REValueRef::Owned(owned) => {
                let store = match owned {
                    REOwnedValueRef::Root(root) => match root.deref_mut() {
                        REValue::Stored(stored_value) => stored_value,
                        _ => panic!("Expecting to be stored value"),
                    },
                    REOwnedValueRef::Child(stored_value) => stored_value,
                };
                store.insert_children(to_store);
                match store {
                    StoredValue::KeyValueStore { store, .. } => {
                        store.put(key, value);
                    }
                    _ => panic!("Expecting to be kv store"),
                }
            }
            REValueRef::Track(address) => {
                let component_address =
                    if let Address::KeyValueStore(component_address, _) = &address {
                        component_address
                    } else {
                        panic!("Expected KV Store address");
                    };

                track.set_key_value(
                    address.clone(),
                    key,
                    SubstateValue::KeyValueStoreEntry(Some(value.raw)),
                );
                track.insert_objects_into_component(to_store, *component_address);
            }
        }
    }

    fn kv_store_get<S: ReadableSubstateStore>(
        &self,
        key: &[u8],
        track: &mut Track<S>,
    ) -> ScryptoValue {
        let maybe_value = match self {
            REValueRef::Owned(owned) => {
                let store = match owned {
                    REOwnedValueRef::Root(root) => match root.deref() {
                        REValue::Stored(stored_value) => stored_value.kv_store(),
                        _ => panic!("Expecting to be stored value"),
                    },
                    REOwnedValueRef::Child(stored_value) => stored_value.kv_store(),
                };
                store.get(key).map(|v| v.dom)
            }
            REValueRef::Track(address) => {
                let substate_value = track.read_key_value(address.clone(), key.to_vec());
                substate_value
                    .kv_entry()
                    .as_ref()
                    .map(|bytes| decode_any(bytes).unwrap())
            }
        };

        // TODO: Cleanup
        let value = maybe_value.map_or(
            Value::Option {
                value: Box::new(Option::None),
            },
            |v| Value::Option {
                value: Box::new(Some(v)),
            },
        );
        ScryptoValue::from_value(value).unwrap()
    }

    fn component_get_state<S: ReadableSubstateStore>(&self, track: &mut Track<S>) -> ScryptoValue {
        match self {
            REValueRef::Track(address) => {
                let component_val = track.read_value(address.clone());
                let component = component_val.component();
                return ScryptoValue::from_slice(component.state()).expect("Expected to decode");
            }
            _ => panic!("Unexpected component ref"),
        }
    }

    fn component_put<S: ReadableSubstateStore>(
        &mut self,
        value: ScryptoValue,
        to_store: HashMap<StoredValueId, StoredValue>,
        track: &mut Track<S>,
    ) {
        match self {
            REValueRef::Track(address) => {
                track
                    .write_component_value(address.clone().into(), value.raw)
                    .unwrap();
                track.insert_objects_into_component(to_store, address.clone().into());
            }
            _ => panic!("Unexpected component ref"),
        }
    }

    fn component_info<S: ReadableSubstateStore>(
        &mut self,
        track: &mut Track<S>,
    ) -> (PackageAddress, String) {
        match self {
            REValueRef::Owned(REOwnedValueRef::Root(root)) => {
                let component = root.to_component();
                (
                    component.package_address().clone(),
                    component.blueprint_name().to_string(),
                )
            }
            REValueRef::Track(address) => {
                let component_val = track.borrow_global_value(address.clone()).unwrap();
                let component = component_val.component();
                (
                    component.package_address().clone(),
                    component.blueprint_name().to_string(),
                )
            }
            _ => panic!("Unexpected component ref"),
        }
    }

    fn component_authorization<S: ReadableSubstateStore>(
        &mut self,
        schema: &Type,
        fn_ident: &str,
        track: &mut Track<S>,
    ) -> Vec<MethodAuthorization> {
        match self {
            REValueRef::Owned(REOwnedValueRef::Root(root)) => {
                let component = root.to_component();
                component.method_authorization(schema, fn_ident)
            },
            REValueRef::Track(address) => {
                let component_val = track.borrow_global_value(address.clone()).unwrap();
                let component = component_val.component();
                component.method_authorization(schema, fn_ident)
            }
            _ => panic!("Unexpected component ref"),
        }
    }

    fn vault_address<S: ReadableSubstateStore>(&mut self, track: &mut Track<S>) -> ResourceAddress {
        match self {
            REValueRef::Owned(REOwnedValueRef::Root(re_value)) => match re_value.to_stored() {
                StoredValue::Vault(vault) => vault.resource_address(),
                _ => panic!("Unexpected value"),
            },
            REValueRef::Owned(REOwnedValueRef::Child(stored_value)) => {
                stored_value.vault().resource_address()
            }
            REValueRef::Track(address) => {
                let vault_val = track.borrow_global_value(address.clone()).unwrap();
                let vault = vault_val.vault();
                vault.resource_address()
            }
        }
    }
}

pub enum StaticSNodeState {
    Package,
    Resource,
    System,
    TransactionProcessor,
}

pub enum SNodeExecution<'a> {
    Static(StaticSNodeState),
    Consumed(TransientValue),
    AuthZone(RefMut<'a, AuthZone>),
    Worktop(RefMut<'a, Worktop>),
    ValueRef(ValueId),
    Scrypto(ScryptoActorInfo, ValidatedPackage),
}

pub enum DataInstruction {
    Read,
    Write(ScryptoValue),
}

pub enum SubstateAddress {
    KeyValueEntry(KeyValueStoreId, ScryptoValue),
    Component(ComponentAddress, ComponentOffset),
}

impl<'borrowed, 'p, 's, 't, 'w, S, W, I> CallFrame<'borrowed, 'p, 's, 't, 'w, S, W, I>
where
    S: ReadableSubstateStore,
    W: WasmEngine<I>,
    I: WasmInstance,
{
    pub fn new_root(
        verbose: bool,
        transaction_hash: Hash,
        signer_public_keys: Vec<EcdsaPublicKey>,
        track: &'t mut Track<'s, S>,
        wasm_engine: &'w mut W,
        wasm_instrumenter: &'w mut WasmInstrumenter,
        cost_unit_counter: CostUnitCounter,
        fee_table: FeeTable,
    ) -> Self {
        let signer_non_fungible_ids: BTreeSet<NonFungibleId> = signer_public_keys
            .clone()
            .into_iter()
            .map(|public_key| NonFungibleId::from_bytes(public_key.to_vec()))
            .collect();

        let mut initial_auth_zone_proofs = Vec::new();
        if !signer_non_fungible_ids.is_empty() {
            // Proofs can't be zero amount
            let mut ecdsa_bucket = Bucket::new(ResourceContainer::new_non_fungible(
                ECDSA_TOKEN,
                signer_non_fungible_ids,
            ));
            let ecdsa_proof = ecdsa_bucket.create_proof(ECDSA_TOKEN_BUCKET_ID).unwrap();
            initial_auth_zone_proofs.push(ecdsa_proof);
        }

        Self::new(
            transaction_hash,
            0,
            verbose,
            track,
            wasm_engine,
            wasm_instrumenter,
            Some(RefCell::new(AuthZone::new_with_proofs(
                initial_auth_zone_proofs,
            ))),
            Some(RefCell::new(Worktop::new())),
            HashMap::new(),
            HashMap::new(),
            HashMap::new(),
            None,
            cost_unit_counter,
            fee_table,
        )
    }

    pub fn new(
        transaction_hash: Hash,
        depth: usize,
        trace: bool,
        track: &'t mut Track<'s, S>,
        wasm_engine: &'w mut W,
        wasm_instrumenter: &'w mut WasmInstrumenter,
        auth_zone: Option<RefCell<AuthZone>>,
        worktop: Option<RefCell<Worktop>>,
        owned_values: HashMap<ValueId, REValue>,
        readable_values: HashMap<ValueId, REValueLocation>,
        borrowed_values: HashMap<ValueId, REOwnedValueRef<'borrowed>>,
        caller_auth_zone: Option<&'p RefCell<AuthZone>>,
        cost_unit_counter: CostUnitCounter,
        fee_table: FeeTable,
    ) -> Self {
        let mut celled_owned_values = HashMap::new();
        for (id, value) in owned_values {
            celled_owned_values.insert(id, RefCell::new(value));
        }

        Self {
            transaction_hash,
            depth,
            trace,
            track,
            wasm_engine,
            wasm_instrumenter,
            owned_values: celled_owned_values,
            refed_values: HashMap::new(),
            readable_values,
            borrowed_values,
            worktop,
            auth_zone,
            caller_auth_zone,
            cost_unit_counter: Some(cost_unit_counter),
            fee_table: Some(fee_table),
            phantom: PhantomData,
        }
    }

    fn drop_owned_values(&mut self) -> Result<(), RuntimeError> {
        for (_, value) in self.owned_values.drain() {
            trace!(self, Level::Warn, "Dangling value: {:?}", value);
            value
                .into_inner()
                .try_drop()
                .map_err(|e| RuntimeError::DropFailure(e))?;
        }

        if let Some(ref_worktop) = &self.worktop {
            let worktop = ref_worktop.borrow();
            if !worktop.is_empty() {
                trace!(self, Level::Warn, "Resource worktop is not empty");
                return Err(RuntimeError::DropFailure(DropFailure::Worktop));
            }
        }

        Ok(())
    }

    fn process_call_data(validated: &ScryptoValue) -> Result<(), RuntimeError> {
        if !validated.kv_store_ids.is_empty() {
            return Err(RuntimeError::KeyValueStoreNotAllowed);
        }
        if !validated.vault_ids.is_empty() {
            return Err(RuntimeError::VaultNotAllowed);
        }
        Ok(())
    }

    fn process_return_data(
        &mut self,
        from: Option<SNodeRef>,
        validated: &ScryptoValue,
    ) -> Result<(), RuntimeError> {
        if !validated.kv_store_ids.is_empty() {
            return Err(RuntimeError::KeyValueStoreNotAllowed);
        }

        // Allow vaults to be returned from ResourceStatic
        // TODO: Should we allow vaults to be returned by any component?
        if !matches!(from, Some(SNodeRef::ResourceRef(_))) {
            if !validated.vault_ids.is_empty() {
                return Err(RuntimeError::VaultNotAllowed);
            }
        }

        Ok(())
    }

    pub fn run(
        &mut self,
        snode_ref: Option<SNodeRef>, // TODO: Remove, abstractions between invoke_snode() and run() are a bit messy right now
        execution: SNodeExecution<'p>,
        fn_ident: &str,
        input: ScryptoValue,
    ) -> Result<(ScryptoValue, HashMap<ValueId, REValue>), RuntimeError> {
        trace!(
            self,
            Level::Debug,
            "Run started! Remainging cost units: {}",
            self.cost_unit_counter().remaining()
        );

        Self::cost_unit_counter_helper(&mut self.cost_unit_counter)
            .consume(Self::fee_table_helper(&mut self.fee_table).engine_run_cost())
            .map_err(RuntimeError::CostingError)?;

        let output = {
            let rtn = match execution {
                SNodeExecution::Static(state) => match state {
                    StaticSNodeState::System => System::static_main(fn_ident, input, self)
                        .map_err(RuntimeError::SystemError),
                    StaticSNodeState::TransactionProcessor => TransactionProcessor::static_main(
                        fn_ident, input, self,
                    )
                    .map_err(|e| match e {
                        TransactionProcessorError::InvalidRequestData(_) => panic!("Illegal state"),
                        TransactionProcessorError::InvalidMethod => panic!("Illegal state"),
                        TransactionProcessorError::RuntimeError(e) => e,
                    }),
                    StaticSNodeState::Package => {
                        ValidatedPackage::static_main(fn_ident, input, self)
                            .map_err(RuntimeError::PackageError)
                    }
                    StaticSNodeState::Resource => {
                        ResourceManager::static_main(fn_ident, input, self)
                            .map_err(RuntimeError::ResourceManagerError)
                    }
                },
                SNodeExecution::Consumed(state) => match state {
                    TransientValue::Bucket(bucket) => bucket
                        .consuming_main(fn_ident, input, self)
                        .map_err(RuntimeError::BucketError),
                    TransientValue::Proof(proof) => proof
                        .main_consume(fn_ident, input)
                        .map_err(RuntimeError::ProofError),
                },
                SNodeExecution::AuthZone(mut auth_zone) => auth_zone
                    .main(fn_ident, input, self)
                    .map_err(RuntimeError::AuthZoneError),
                SNodeExecution::Worktop(mut worktop) => worktop
                    .main(fn_ident, input, self)
                    .map_err(RuntimeError::WorktopError),
                SNodeExecution::ValueRef(value_id) => match value_id {
                    ValueId::Transient(TransientValueId::Bucket(bucket_id)) => {
                        Bucket::main(bucket_id, fn_ident, input, self)
                            .map_err(RuntimeError::BucketError)
                    }
                    ValueId::Transient(TransientValueId::Proof(..)) => {
                        Proof::main(value_id, fn_ident, input, self)
                            .map_err(RuntimeError::ProofError)
                    }
                    ValueId::Stored(StoredValueId::VaultId(vault_id)) => {
                        Vault::main(vault_id, fn_ident, input, self)
                            .map_err(RuntimeError::VaultError)
                    }
                    ValueId::Resource(resource_address) => {
                        ResourceManager::main(resource_address, fn_ident, input, self)
                            .map_err(RuntimeError::ResourceManagerError)
                    }
                    _ => panic!("Unexpected"),
                },
                SNodeExecution::Scrypto(ref actor, ref package) => {
                    package.invoke(&actor, fn_ident, input, self)
                }
            }?;

            rtn
        };

        // Prevent vaults/kvstores from being returned
        self.process_return_data(snode_ref, &output)?;

        // Take values to return
        let values_to_take = output.value_ids();
        let (taken_values, mut missing) = self.take_available_values(values_to_take)?;
        let first_missing_value = missing.drain().nth(0);
        if let Some(missing_value) = first_missing_value {
            return Err(RuntimeError::ValueNotFound(missing_value));
        }

        // drop proofs and check resource leak
        if self.auth_zone.is_some() {
            self.invoke_snode(
                SNodeRef::AuthZoneRef,
                "clear".to_string(),
                ScryptoValue::from_typed(&AuthZoneClearInput {}),
            )?;
        }
        self.drop_owned_values()?;

        trace!(
            self,
            Level::Debug,
            "Run finished! Remainging cost units: {}",
            self.cost_unit_counter().remaining()
        );

        Ok((output, taken_values))
    }

    fn cost_unit_counter_helper(counter: &mut Option<CostUnitCounter>) -> &mut CostUnitCounter {
        counter
            .as_mut()
            .expect("Frame doens't own a cost unit counter")
    }

    pub fn cost_unit_counter(&mut self) -> &mut CostUnitCounter {
        // Use helper method to support paritial borrow of self
        // See https://users.rust-lang.org/t/how-to-partially-borrow-from-struct/32221
        Self::cost_unit_counter_helper(&mut self.cost_unit_counter)
    }

    fn fee_table_helper(fee_table: &Option<FeeTable>) -> &FeeTable {
        fee_table.as_ref().expect("Frame doens't own a fee table")
    }

    pub fn fee_table(&self) -> &FeeTable {
        // Use helper method to support paritial borrow of self
        // See https://users.rust-lang.org/t/how-to-partially-borrow-from-struct/32221
        Self::fee_table_helper(&self.fee_table)
    }

    fn take_available_values(
        &mut self,
        value_ids: HashSet<ValueId>,
    ) -> Result<(HashMap<ValueId, REValue>, HashSet<ValueId>), RuntimeError> {
        let (taken, missing) = {
            let mut taken_values = HashMap::new();
            let mut missing_values = HashSet::new();

            for id in value_ids {
                let maybe = self.owned_values.remove(&id);
                if let Some(celled_value) = maybe {
                    let value = celled_value.into_inner();
                    match &value {
                        REValue::Transient(TransientValue::Bucket(bucket)) => {
                            if bucket.is_locked() {
                                return Err(RuntimeError::CantMoveLockedBucket);
                            }
                        }
                        REValue::Transient(TransientValue::Proof(proof)) => {
                            if proof.is_restricted() {
                                return Err(RuntimeError::CantMoveRestrictedProof(id));
                            }
                        }
                        _ => {}
                    }

                    taken_values.insert(id, value);
                } else {
                    missing_values.insert(id);
                }
            }

            (taken_values, missing_values)
        };

        // Moved values must have their references removed
        for (id, value) in &taken {
            self.readable_values.remove(id);

            match value {
                REValue::Stored(stored_value) => {
                    for id in stored_value.all_descendants() {
                        self.refed_values.remove(&id);
                        self.readable_values.remove(&ValueId::Stored(id.clone()));
                    }
                }
                _ => {}
            }
        }

        Ok((taken, missing))
    }
}

impl<'borrowed, 'p, 's, 't, 'w, S, W, I> SystemApi<'borrowed, W, I>
    for CallFrame<'borrowed, 'p, 's, 't, 'w, S, W, I>
where
    S: ReadableSubstateStore,
    W: WasmEngine<I>,
    I: WasmInstance,
{
    fn wasm_engine(&mut self) -> &mut W {
        self.wasm_engine
    }

    fn wasm_instrumenter(&mut self) -> &mut WasmInstrumenter {
        self.wasm_instrumenter
    }

    fn invoke_snode(
        &mut self,
        snode_ref: SNodeRef,
        fn_ident: String,
        input: ScryptoValue,
    ) -> Result<ScryptoValue, RuntimeError> {
        trace!(
            self,
            Level::Debug,
            "Invoking: {:?} {:?}",
            snode_ref,
            &fn_ident
        );

        // Prevent vaults/kvstores from being moved
        Self::process_call_data(&input)?;

        // Figure out what buckets and proofs to move from this process
        let values_to_take = input.value_ids();
        let (mut taken_values, mut missing) = self.take_available_values(values_to_take)?;
        let first_missing_value = missing.drain().nth(0);
        if let Some(missing_value) = first_missing_value {
            return Err(RuntimeError::ValueNotFound(missing_value));
        }

        // Internal state update to taken values
        for (_, value) in &mut taken_values {
            trace!(self, Level::Debug, "Sending value: {:?}", value);
            match value {
                REValue::Transient(TransientValue::Proof(proof)) => proof.change_to_restricted(),
                _ => {}
            }
        }

        let mut locked_values = HashSet::new();
        let mut readable_values = HashMap::new();
        let mut borrowed_values = HashMap::new();

        // Authorization and state load
        let (loaded_snode, method_auths) = match &snode_ref {
            SNodeRef::TransactionProcessor => {
                // FIXME: only TransactionExecutor can invoke this function
                Ok((
                    SNodeExecution::Static(StaticSNodeState::TransactionProcessor),
                    vec![],
                ))
            }
            SNodeRef::PackageStatic => {
                Ok((SNodeExecution::Static(StaticSNodeState::Package), vec![]))
            }
            SNodeRef::SystemStatic => {
                Ok((SNodeExecution::Static(StaticSNodeState::System), vec![]))
            }
            SNodeRef::ResourceStatic => {
                Ok((SNodeExecution::Static(StaticSNodeState::Resource), vec![]))
            }
            SNodeRef::Consumed(value_id) => {
                let value = self
                    .owned_values
                    .remove(value_id)
                    .ok_or(RuntimeError::ValueNotFound(*value_id))?
                    .into_inner();

                let method_auths = match &value {
                    REValue::Transient(TransientValue::Bucket(bucket)) => {
                        let resource_address = bucket.resource_address();
                        let substate_value = self
                            .track
                            .borrow_global_value(resource_address.clone())
                            .expect("There should be no problem retrieving resource manager");
                        let resource_manager = match substate_value {
                            SubstateValue::Resource(resource_manager) => resource_manager,
                            _ => panic!("Value is not a resource manager"),
                        };
                        let method_auth = resource_manager.get_consuming_bucket_auth(&fn_ident);
                        vec![method_auth.clone()]
                    }
                    REValue::Transient(TransientValue::Proof(_)) => vec![],
                    _ => return Err(RuntimeError::MethodDoesNotExist(fn_ident.clone())),
                };

                Ok((SNodeExecution::Consumed(value.into()), method_auths))
            }
            SNodeRef::AuthZoneRef => {
                if let Some(auth_zone) = &self.auth_zone {
                    let borrowed = auth_zone.borrow_mut();
                    Ok((SNodeExecution::AuthZone(borrowed), vec![]))
                } else {
                    Err(RuntimeError::AuthZoneDoesNotExist)
                }
            }
            SNodeRef::WorktopRef => {
                if let Some(worktop_ref) = &self.worktop {
                    let worktop = worktop_ref.borrow_mut();
                    Ok((SNodeExecution::Worktop(worktop), vec![]))
                } else {
                    Err(RuntimeError::WorktopDoesNotExist)
                }
            }
            SNodeRef::ResourceRef(resource_address) => {
                let value_id = ValueId::Resource(*resource_address);
                let address: Address = Address::Resource(*resource_address);
                let substate =
                    self.track
                        .borrow_global_value(address.clone())
                        .map_err(|e| match e {
                            TrackError::NotFound => {
                                RuntimeError::ResourceManagerNotFound(resource_address.clone())
                            }
                            TrackError::Reentrancy => {
                                panic!("Resource call has caused reentrancy")
                            }
                        })?;
                let resource_manager = substate.resource_manager();
                let method_auth = resource_manager.get_auth(&fn_ident, &input).clone();
                readable_values.insert(value_id.clone(), REValueLocation::Track { parent: None });

                Ok((SNodeExecution::ValueRef(value_id), vec![method_auth]))
            }
            SNodeRef::BucketRef(bucket_id) => {
                let value_id = ValueId::Transient(TransientValueId::Bucket(*bucket_id));
                let bucket_cell = self
                    .owned_values
                    .get(&value_id)
                    .ok_or(RuntimeError::BucketNotFound(bucket_id.clone()))?;
                let ref_mut = bucket_cell.borrow_mut();
                let value_ref = REOwnedValueRef::Root(ref_mut);
                borrowed_values.insert(value_id.clone(), value_ref);
                readable_values.insert(value_id.clone(), REValueLocation::Borrowed);

                Ok((SNodeExecution::ValueRef(value_id), vec![]))
            }
            SNodeRef::ProofRef(proof_id) => {
                let value_id = ValueId::Transient(TransientValueId::Proof(*proof_id));
                let proof_cell = self
                    .owned_values
                    .get(&value_id)
                    .ok_or(RuntimeError::ProofNotFound(proof_id.clone()))?;
                let ref_mut = proof_cell.borrow_mut();
                let value_ref = REOwnedValueRef::Root(ref_mut);
                borrowed_values.insert(value_id.clone(), value_ref);
                readable_values.insert(value_id.clone(), REValueLocation::Borrowed);
                Ok((SNodeExecution::ValueRef(value_id), vec![]))
            }
            SNodeRef::Scrypto(actor) => match actor {
                ScryptoActor::Blueprint(package_address, blueprint_name) => {
                    let substate_value = self
                        .track
                        .borrow_global_value(package_address.clone())
                        .map_err(|e| match e {
                            TrackError::NotFound => RuntimeError::PackageNotFound(*package_address),
                            TrackError::Reentrancy => {
                                panic!("Package reentrancy error should never occur.")
                            }
                        })?;
                    let package = match substate_value {
                        SubstateValue::Package(package) => package,
                        _ => panic!("Value is not a package"),
                    };
                    let abi = package.blueprint_abi(blueprint_name).ok_or(
                        RuntimeError::BlueprintNotFound(
                            package_address.clone(),
                            blueprint_name.clone(),
                        ),
                    )?;
                    let fn_abi = abi
                        .get_fn_abi(&fn_ident)
                        .ok_or(RuntimeError::MethodDoesNotExist(fn_ident.clone()))?;
                    if !fn_abi.input.matches(&input.dom) {
                        return Err(RuntimeError::InvalidFnInput {
                            fn_ident,
                            input: input.dom,
                        });
                    }
                    Ok((
                        SNodeExecution::Scrypto(
                            ScryptoActorInfo::blueprint(
                                package_address.clone(),
                                blueprint_name.clone(),
                            ),
                            package.clone(),
                        ),
                        vec![],
                    ))
                }
                ScryptoActor::Component(component_address) => {
                    let component_address = *component_address;

                    // Find value
                    let value_id = ValueId::Component(component_address);
                    let cur_location = if self.owned_values.contains_key(&value_id) {
                        REValueLocation::OwnedRoot
                    } else {
                        let address: Address = component_address.into();
                        self.track
                            .borrow_global_value(address.clone())
                            .map_err(|e| match e {
                                TrackError::NotFound => {
                                    RuntimeError::ComponentNotFound(component_address)
                                }
                                TrackError::Reentrancy => {
                                    RuntimeError::ComponentReentrancy(component_address)
                                }
                            })?;
                        REValueLocation::Track { parent: None }
                    };

                    let actor_info = {
                        let mut value_ref = cur_location.to_ref(&value_id, &mut self.owned_values);
                        let (package_address, blueprint_name) =
                            value_ref.component_info(&mut self.track);
                        ScryptoActorInfo::component(
                            package_address,
                            blueprint_name,
                            component_address,
                        )
                    };

                    // Retrieve Method Authorization
                    let (method_auths, package) = {
                        let package_address = actor_info.package_address().clone();
                        let blueprint_name = actor_info.blueprint_name().to_string();
                        let package_value = self
                            .track
                            .borrow_global_value(package_address)
                            .map_err(|e| match e {
                                TrackError::NotFound => {
                                    RuntimeError::PackageNotFound(package_address)
                                }
                                TrackError::Reentrancy => {
                                    panic!("Package reentrancy error should never occur.")
                                }
                            })?;
                        let package = package_value.package().clone();
                        let abi = package
                            .blueprint_abi(&blueprint_name)
                            .expect("Blueprint not found for existing component");
                        let fn_abi = abi
                            .get_fn_abi(&fn_ident)
                            .ok_or(RuntimeError::MethodDoesNotExist(fn_ident.clone()))?;
                        if !fn_abi.input.matches(&input.dom) {
                            return Err(RuntimeError::InvalidFnInput {
                                fn_ident,
                                input: input.dom,
                            });
                        }

                        let method_auths = {
                            let mut value_ref = cur_location.to_ref(&value_id, &mut self.owned_values);
                            value_ref.component_authorization(&abi.structure, &fn_ident, &mut self.track)
                        };

                        (method_auths, package)
                    };

                    // Setup next frame
                    match cur_location {
                        REValueLocation::Track { .. } => {
                            let address: Address = component_address.into();
                            self.track.take_lock(address.clone()).map_err(|e| match e {
                                TrackError::NotFound => panic!("Should exist"),
                                TrackError::Reentrancy => {
                                    RuntimeError::ComponentReentrancy(component_address)
                                }
                            })?;
                            locked_values.insert(address.clone());
                            readable_values.insert(
                                value_id,
                                REValueLocation::Track { parent: None },
                            );
                        }
                        REValueLocation::OwnedRoot => {
                            let owned_ref = cur_location.to_owned_ref(&value_id, &mut self.owned_values);
                            borrowed_values.insert(value_id, owned_ref);
                        }
                        _ => panic!("Unexpected"),
                    }

                    Ok((SNodeExecution::Scrypto(actor_info, package), method_auths))
                }
            },
            SNodeRef::VaultRef(vault_id) => {
                // Find value
                let value_id = ValueId::vault_id(*vault_id);
                let cur_location = if self.owned_values.contains_key(&value_id) {
                    &REValueLocation::OwnedRoot
                } else {
                    let stored_value_id = StoredValueId::VaultId(*vault_id);
                    let maybe_value_ref = self.refed_values.get(&stored_value_id);
                    maybe_value_ref
                        .ok_or(RuntimeError::ValueNotFound(ValueId::vault_id(*vault_id)))?
                };

                // Retrieve Method Authorization
                let method_auth = {
                    let mut value_ref = cur_location.to_ref(&value_id, &mut self.owned_values);
                    let resource_address = value_ref.vault_address(&mut self.track);
                    let substate_value = self
                        .track
                        .borrow_global_value(resource_address.clone())
                        .unwrap();
                    let resource_manager = match substate_value {
                        SubstateValue::Resource(resource_manager) => resource_manager,
                        _ => panic!("Value is not a resource manager"),
                    };
                    resource_manager.get_vault_auth(&fn_ident).clone()
                };

                // Setup next frame
                match cur_location {
                    REValueLocation::Track { parent } => {
                        readable_values.insert(
                            value_id.clone(),
                            REValueLocation::Track {
                                parent: parent.clone(),
                            },
                        );
                    }
                    REValueLocation::OwnedRoot | REValueLocation::Owned { .. } => {
<<<<<<< HEAD
                        let owned_ref = cur_location.to_owned_ref(&value_id, &mut self.owned_values);
                        borrowed_values.insert(value_id.clone(), owned_ref);
=======
                        let value_ref = cur_location.to_ref(&value_id, &mut self.owned_values);
                        let owned_ref = match value_ref {
                            REValueRef::Owned(owned) => owned,
                            _ => panic!("Unexpected"),
                        };
                        borrowed_values.insert(value_id, owned_ref);
>>>>>>> a6dc3769
                        readable_values.insert(value_id, REValueLocation::Borrowed);
                    }
                    _ => panic!("Unexpected"),
                }

                Ok((SNodeExecution::ValueRef(value_id), vec![method_auth]))
            }
        }?;

        // Authorization check
        if !method_auths.is_empty() {
            let mut auth_zones = Vec::new();
            if let Some(self_auth_zone) = &self.auth_zone {
                auth_zones.push(self_auth_zone.borrow());
            }

            match &loaded_snode {
                // Resource auth check includes caller
                SNodeExecution::Scrypto(..)
                | SNodeExecution::ValueRef(ValueId::Resource(..), ..)
                | SNodeExecution::ValueRef(ValueId::Stored(StoredValueId::VaultId(..)), ..)
                | SNodeExecution::Consumed(TransientValue::Bucket(..)) => {
                    if let Some(auth_zone) = self.caller_auth_zone {
                        auth_zones.push(auth_zone.borrow());
                    }
                }
                // Extern call auth check
                _ => {}
            };

            let mut borrowed = Vec::new();
            for auth_zone in &auth_zones {
                borrowed.push(auth_zone.deref());
            }
            for method_auth in method_auths {
                method_auth
                    .check(&borrowed)
                    .map_err(|error| RuntimeError::AuthorizationError {
                        function: fn_ident.clone(),
                        authorization: method_auth,
                        error,
                    })?;
            }
        }

        // Prepare moving cost unit counter and fee table
        let cost_unit_counter = self
            .cost_unit_counter
            .take()
            .expect("Frame doesn't own a cost unit counter");
        let fee_table = self
            .fee_table
            .take()
            .expect("Frame doesn't own a fee table");

        // start a new frame
        let mut frame = CallFrame::new(
            self.transaction_hash,
            self.depth + 1,
            self.trace,
            self.track,
            self.wasm_engine,
            self.wasm_instrumenter,
            match loaded_snode {
                SNodeExecution::Scrypto(..)
                | SNodeExecution::Static(StaticSNodeState::TransactionProcessor) => {
                    Some(RefCell::new(AuthZone::new()))
                }
                _ => None,
            },
            match loaded_snode {
                SNodeExecution::Static(StaticSNodeState::TransactionProcessor) => {
                    Some(RefCell::new(Worktop::new()))
                }
                _ => None,
            },
            taken_values,
            readable_values,
            borrowed_values,
            self.auth_zone.as_ref(),
            cost_unit_counter,
            fee_table,
        );

        // invoke the main function
        let run_result = frame.run(Some(snode_ref), loaded_snode, &fn_ident, input);

        // re-gain ownership of the cost unit counter and fee table
        self.cost_unit_counter = frame.cost_unit_counter.take();
        self.fee_table = frame.fee_table.take();
        drop(frame);

        // unwrap and continue
        let (result, received_values) = run_result?;

        // Release locked addresses
        for l in locked_values {
            self.track.release_lock(l);
        }

        // move buckets and proofs to this process.
        for (id, value) in received_values {
            trace!(self, Level::Debug, "Received value: {:?}", value);
            self.owned_values.insert(id, RefCell::new(value));
        }

        Ok(result)
    }

    fn get_non_fungible(
        &mut self,
        non_fungible_address: &NonFungibleAddress,
    ) -> Option<NonFungible> {
        let parent_address = Address::NonFungibleSet(non_fungible_address.resource_address());
        let key = non_fungible_address.non_fungible_id().to_vec();
        if let SubstateValue::NonFungible(non_fungible) =
            self.track.read_key_value(parent_address, key)
        {
            non_fungible
        } else {
            panic!("Value is not a non fungible");
        }
    }

    fn set_non_fungible(
        &mut self,
        non_fungible_address: NonFungibleAddress,
        non_fungible: Option<NonFungible>,
    ) {
        let parent_address = Address::NonFungibleSet(non_fungible_address.resource_address());
        let key = non_fungible_address.non_fungible_id().to_vec();
        self.track.set_key_value(parent_address, key, non_fungible)
    }

    fn borrow_global_resource_manager(
        &mut self,
        resource_address: ResourceAddress,
    ) -> Result<&ResourceManager, RuntimeError> {
        self.track
            .borrow_global_value(resource_address.clone())
            .map(SubstateValue::resource_manager)
            .map_err(|e| match e {
                TrackError::NotFound => RuntimeError::ResourceManagerNotFound(resource_address),
                TrackError::Reentrancy => panic!("Resman reentrancy should not occur."),
            })
    }

    fn borrow_global_mut_resource_manager(
        &mut self,
        resource_address: ResourceAddress,
    ) -> Result<ResourceManager, RuntimeError> {
        self.track
            .borrow_global_mut_value(resource_address.clone())
            .map(|v| v.into())
            .map_err(|e| match e {
                TrackError::NotFound => {
                    RuntimeError::ResourceManagerNotFound(resource_address.clone())
                }
                TrackError::Reentrancy => panic!("Reentrancy occurred in resource manager"),
            })
    }

    fn return_borrowed_global_resource_manager(
        &mut self,
        resource_address: ResourceAddress,
        resource_manager: ResourceManager,
    ) {
        self.track
            .return_borrowed_global_mut_value(resource_address, resource_manager)
    }

    fn borrow_native_value(&mut self, value_id: &ValueId) -> RENativeValueRef<'borrowed> {
        let location = self.readable_values.get(value_id).unwrap();
<<<<<<< HEAD
        match location {
            REValueLocation::Borrowed => {
                let owned = self.borrowed_values.remove(value_id).expect("Should exist");
                RENativeValueRef::Owned(owned)
            }
            REValueLocation::Track { parent } => {
                let address = match value_id {
                    ValueId::Stored(StoredValueId::VaultId(vault_id)) => {
                        Address::Vault(parent.unwrap(), *vault_id)
                    }
                    ValueId::Resource(resouce_address) => Address::Resource(*resouce_address),
                    _ => panic!("Unexpected"),
                };

                let value = self
                    .track
                    .borrow_global_mut_value(address.clone())
                    .map(|v| v.into())
                    .unwrap();

                RENativeValueRef::Track(address, value)
            }
            _ => panic!("Unexpected")
        }
=======
        location.borrow_native_ref(value_id, &mut self.borrowed_values, &mut self.track)
>>>>>>> a6dc3769
    }

    fn return_native_value(&mut self, value_id: ValueId, val_ref: RENativeValueRef<'borrowed>) {
        val_ref.return_to_location(value_id, &mut self.borrowed_values, &mut self.track)
    }

    fn take_proof(&mut self, proof_id: ProofId) -> Result<Proof, RuntimeError> {
        let value = self
            .owned_values
            .remove(&ValueId::Transient(TransientValueId::Proof(
                proof_id.clone(),
            )))
            .ok_or(RuntimeError::ProofNotFound(proof_id))?
            .into_inner();

        match value {
            REValue::Transient(TransientValue::Proof(proof)) => Ok(proof),
            _ => panic!("Expected proof"),
        }
    }

    fn take_bucket(&mut self, bucket_id: BucketId) -> Result<Bucket, RuntimeError> {
        self.owned_values
            .remove(&ValueId::Transient(TransientValueId::Bucket(
                bucket_id.clone(),
            )))
            .map(|value| match value.into_inner() {
                REValue::Transient(TransientValue::Bucket(bucket)) => bucket,
                _ => panic!("Expected bucket"),
            })
            .ok_or(RuntimeError::BucketNotFound(bucket_id))
    }

    fn create_proof(&mut self, proof: Proof) -> Result<ProofId, RuntimeError> {
        let proof_id = self.track.new_proof_id();
        self.owned_values.insert(
            ValueId::Transient(TransientValueId::Proof(proof_id)),
            RefCell::new(REValue::Transient(TransientValue::Proof(proof))),
        );
        Ok(proof_id)
    }

    fn create_bucket(&mut self, container: ResourceContainer) -> Result<BucketId, RuntimeError> {
        let bucket_id = self.track.new_bucket_id();
        self.owned_values.insert(
            ValueId::Transient(TransientValueId::Bucket(bucket_id)),
            RefCell::new(REValue::Transient(TransientValue::Bucket(Bucket::new(
                container,
            )))),
        );
        Ok(bucket_id)
    }

    fn create_vault(&mut self, container: ResourceContainer) -> Result<VaultId, RuntimeError> {
        let vault_id = self.track.new_vault_id();
        self.owned_values.insert(
            ValueId::vault_id(vault_id.clone()),
            RefCell::new(REValue::Stored(StoredValue::Vault(Vault::new(container)))),
        );
        Ok(vault_id)
    }

    fn create_resource(&mut self, resource_manager: ResourceManager) -> ResourceAddress {
        self.track.create_uuid_value(resource_manager).into()
    }

    fn create_package(&mut self, package: ValidatedPackage) -> PackageAddress {
        self.track.create_uuid_value(package).into()
    }

    fn globalize(
        &mut self,
        component_address: ComponentAddress,
        access_rules_list: Vec<AccessRules>,
    ) -> Result<(), RuntimeError> {
        let value = self
            .owned_values
            .remove(&ValueId::Component(component_address))
            .ok_or(RuntimeError::ComponentNotFound(component_address))?
            .into_inner();

        let (mut component, child_values) = match value {
            REValue::Component {
                component,
                child_values,
            } => (component, child_values),
            _ => panic!("Expected to be a component"),
        };

        // Abi checks
        let package = self
            .track
            .borrow_global_value(component.package_address())
            .unwrap()
            .package();
        let blueprint_abi = package.blueprint_abi(component.blueprint_name()).unwrap();
        for access_rules in &access_rules_list {
            for (func_name, _) in access_rules.iter() {
                if !blueprint_abi.contains_fn(func_name.as_str()) {
                    return Err(BlueprintFunctionDoesNotExist(func_name.to_string()));
                }
            }
        }

        component.set_access_rules(access_rules_list);
        self.track.create_uuid_value_2(component_address, component);

        let mut to_store_values = HashMap::new();
        for (id, cell) in child_values.into_iter() {
            to_store_values.insert(id, cell.into_inner());
        }
        self.track
            .insert_objects_into_component(to_store_values, component_address);
        Ok(())
    }

    fn create_local_component(
        &mut self,
        component: Component,
    ) -> Result<ComponentAddress, RuntimeError> {
        let value =
            ScryptoValue::from_slice(component.state()).map_err(RuntimeError::DecodeError)?;
        verify_stored_value(&value)?;
        let value_ids = value.stored_value_ids();
        let (taken_values, mut missing) = self.take_available_values(value_ids)?;
        let first_missing_value = missing.drain().nth(0);
        if let Some(missing_value) = first_missing_value {
            return Err(RuntimeError::ValueNotFound(missing_value));
        }
        let to_store_values = to_stored_values(taken_values)?;

        let component_address = self.track.new_component_address();
        self.owned_values.insert(
            ValueId::Component(component_address),
            RefCell::new(REValue::Component {
                component,
                child_values: InMemoryChildren::with_values(to_store_values),
            }),
        );
        Ok(component_address)
    }

    fn create_kv_store(&mut self) -> KeyValueStoreId {
        let kv_store_id = self.track.new_kv_store_id();
        let value_id = ValueId::kv_store_id(kv_store_id.clone());
        self.owned_values.insert(
            value_id.clone(),
            RefCell::new(REValue::Stored(StoredValue::KeyValueStore {
                store: PreCommittedKeyValueStore::new(),
                child_values: InMemoryChildren::new(),
            })),
        );
        self.readable_values.insert(value_id, REValueLocation::OwnedRoot);
        kv_store_id
    }

    fn data(
        &mut self,
        address: SubstateAddress,
        instruction: DataInstruction,
    ) -> Result<ScryptoValue, RuntimeError> {
        // If write, take values from current frame
        let (taken_values, missing) = match &instruction {
            DataInstruction::Write(value) => {
                verify_stored_value(value)?;
                let value_ids = value.stored_value_ids();
                self.take_available_values(value_ids)?
            }
            DataInstruction::Read => (HashMap::new(), HashSet::new()),
        };

        let value_id = match address {
            SubstateAddress::Component(component_address, ..) => ValueId::Component(component_address),
            SubstateAddress::KeyValueEntry(kv_store_id, ..) => ValueId::kv_store_id(kv_store_id),
        };

        // Get location
        // Note this must be run AFTER values are taken, otherwise there would be inconsistent readable_values state
        let location = self.readable_values.get(&value_id)
            .or_else(|| {
                // Allow global read access to any component info
                if let SubstateAddress::Component(component_address, ComponentOffset::Info) = address {
                    if self.owned_values.contains_key(&value_id) {
                        return Some(&REValueLocation::OwnedRoot);
                    } else if self.track.borrow_global_value(component_address).is_ok() {
                        return Some(&REValueLocation::Track { parent: None });
                    }
                }

                None
            }).ok_or_else(|| RuntimeError::InvalidDataAccess(value_id))?;

        // Read current value
        let (current_value, cur_children) = {
<<<<<<< HEAD
            let mut value_ref = entry
                .location
                .to_ref(&entry.value_id, &mut self.owned_values);
            let current_value = match &entry.offset {
                SubstateOffset::Component(offset) => match offset {
=======
            let value_ref = location
                .to_ref(&value_id, &mut self.owned_values);
            let current_value = match &address {
                SubstateAddress::Component(.., offset) => match offset {
>>>>>>> a6dc3769
                    ComponentOffset::State => value_ref.component_get_state(&mut self.track),
                    ComponentOffset::Info => {
                        ScryptoValue::from_typed(&value_ref.component_info(&mut self.track))
                    }
                },
                SubstateAddress::KeyValueEntry(.., key) => {
                    verify_stored_key(key)?;
                    value_ref.kv_store_get(&key.raw, &mut self.track)
                }
            };
            let cur_children = to_stored_ids(current_value.stored_value_ids())?;
            (current_value, cur_children)
        };

        // Fulfill method
        match instruction {
            DataInstruction::Read => {
                let parent_location = location.clone();
                for stored_value_id in cur_children {
                    let child_location = parent_location.child(value_id.clone());
                    self.refed_values.insert(stored_value_id, child_location.clone());

                    // Extend current readable space when kv stores are found
                    if let StoredValueId::KeyValueStoreId(..) = stored_value_id {
                        self.readable_values.insert(ValueId::Stored(stored_value_id.clone()), child_location);
                    }
                }
                Ok(current_value)
            }
            DataInstruction::Write(value) => {
                let missing = to_stored_ids(missing)?;
                verify_stored_value_update(&cur_children, &missing)?;

                let to_store_values = to_stored_values(taken_values)?;

                // TODO: verify against some schema

                // Write values
                let mut value_ref = location
                    .to_ref(&value_id, &mut self.owned_values);
                match address {
                    SubstateAddress::Component(.., offset) => match offset {
                        ComponentOffset::State => {
                            value_ref.component_put(value, to_store_values, &mut self.track)
                        }
                        ComponentOffset::Info => {
                            return Err(RuntimeError::InvalidDataWrite);
                        }
                    },
                    SubstateAddress::KeyValueEntry(.., key) => {
                        value_ref.kv_store_put(key.raw, value, to_store_values, self.track);
                    }
                }

                Ok(ScryptoValue::from_typed(&()))
            }
        }
    }

    fn get_epoch(&mut self) -> u64 {
        self.track.current_epoch()
    }

    fn get_transaction_hash(&mut self) -> Hash {
        self.track.transaction_hash()
    }

    fn generate_uuid(&mut self) -> u128 {
        self.track.new_uuid()
    }

    fn user_log(&mut self, level: Level, message: String) {
        self.track.add_log(level, message);
    }

    fn check_access_rule(
        &mut self,
        access_rule: scrypto::resource::AccessRule,
        proof_ids: Vec<ProofId>,
    ) -> Result<bool, RuntimeError> {
        let proofs = proof_ids
            .iter()
            .map(|proof_id| {
                self.owned_values
                    .get(&ValueId::Transient(TransientValueId::Proof(*proof_id)))
                    .map(|p| match p.borrow().deref() {
                        REValue::Transient(TransientValue::Proof(proof)) => proof.clone(),
                        _ => panic!("Expected proof"),
                    })
                    .ok_or(RuntimeError::ProofNotFound(proof_id.clone()))
            })
            .collect::<Result<Vec<Proof>, RuntimeError>>()?;
        let mut simulated_auth_zone = AuthZone::new_with_proofs(proofs);

        let method_authorization = convert(&Type::Unit, &Value::Unit, &access_rule);
        let is_authorized = method_authorization.check(&[&simulated_auth_zone]).is_ok();
        simulated_auth_zone
            .main(
                "clear",
                ScryptoValue::from_typed(&AuthZoneClearInput {}),
                self,
            )
            .map_err(RuntimeError::AuthZoneError)?;

        Ok(is_authorized)
    }

    fn cost_unit_counter(&mut self) -> &mut CostUnitCounter {
        self.cost_unit_counter()
    }

    fn fee_table(&self) -> &FeeTable {
        self.fee_table()
    }
}<|MERGE_RESOLUTION|>--- conflicted
+++ resolved
@@ -260,9 +260,6 @@
         }
     }
 
-<<<<<<< HEAD
-    fn to_owned_ref<'a>(
-=======
     fn borrow_native_ref<'borrowed, S: ReadableSubstateStore>(
         &self,
         value_id: &ValueId,
@@ -294,8 +291,7 @@
         }
     }
 
-    fn to_ref<'a>(
->>>>>>> a6dc3769
+    fn to_owned_ref<'a>(
         &self,
         value_id: &ValueId,
         owned_values: &'a mut HashMap<ValueId, RefCell<REValue>>,
@@ -1300,17 +1296,8 @@
                         );
                     }
                     REValueLocation::OwnedRoot | REValueLocation::Owned { .. } => {
-<<<<<<< HEAD
                         let owned_ref = cur_location.to_owned_ref(&value_id, &mut self.owned_values);
                         borrowed_values.insert(value_id.clone(), owned_ref);
-=======
-                        let value_ref = cur_location.to_ref(&value_id, &mut self.owned_values);
-                        let owned_ref = match value_ref {
-                            REValueRef::Owned(owned) => owned,
-                            _ => panic!("Unexpected"),
-                        };
-                        borrowed_values.insert(value_id, owned_ref);
->>>>>>> a6dc3769
                         readable_values.insert(value_id, REValueLocation::Borrowed);
                     }
                     _ => panic!("Unexpected"),
@@ -1484,34 +1471,7 @@
 
     fn borrow_native_value(&mut self, value_id: &ValueId) -> RENativeValueRef<'borrowed> {
         let location = self.readable_values.get(value_id).unwrap();
-<<<<<<< HEAD
-        match location {
-            REValueLocation::Borrowed => {
-                let owned = self.borrowed_values.remove(value_id).expect("Should exist");
-                RENativeValueRef::Owned(owned)
-            }
-            REValueLocation::Track { parent } => {
-                let address = match value_id {
-                    ValueId::Stored(StoredValueId::VaultId(vault_id)) => {
-                        Address::Vault(parent.unwrap(), *vault_id)
-                    }
-                    ValueId::Resource(resouce_address) => Address::Resource(*resouce_address),
-                    _ => panic!("Unexpected"),
-                };
-
-                let value = self
-                    .track
-                    .borrow_global_mut_value(address.clone())
-                    .map(|v| v.into())
-                    .unwrap();
-
-                RENativeValueRef::Track(address, value)
-            }
-            _ => panic!("Unexpected")
-        }
-=======
         location.borrow_native_ref(value_id, &mut self.borrowed_values, &mut self.track)
->>>>>>> a6dc3769
     }
 
     fn return_native_value(&mut self, value_id: ValueId, val_ref: RENativeValueRef<'borrowed>) {
@@ -1706,18 +1666,10 @@
 
         // Read current value
         let (current_value, cur_children) = {
-<<<<<<< HEAD
-            let mut value_ref = entry
-                .location
-                .to_ref(&entry.value_id, &mut self.owned_values);
-            let current_value = match &entry.offset {
-                SubstateOffset::Component(offset) => match offset {
-=======
-            let value_ref = location
+            let mut value_ref = location
                 .to_ref(&value_id, &mut self.owned_values);
             let current_value = match &address {
                 SubstateAddress::Component(.., offset) => match offset {
->>>>>>> a6dc3769
                     ComponentOffset::State => value_ref.component_get_state(&mut self.track),
                     ComponentOffset::Info => {
                         ScryptoValue::from_typed(&value_ref.component_info(&mut self.track))
