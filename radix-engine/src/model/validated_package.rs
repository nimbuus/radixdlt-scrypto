use sbor::rust::boxed::Box;
use sbor::rust::collections::HashMap;
use sbor::rust::string::String;
use sbor::rust::vec::Vec;
use sbor::*;
use scrypto::abi::BlueprintAbi;
use scrypto::buffer::scrypto_decode;
use scrypto::core::ScryptoActorInfo;
use scrypto::prelude::PackagePublishInput;
use scrypto::values::ScryptoValue;

use crate::engine::*;
use crate::model::Component;
use crate::model::PackageError::MethodNotFound;
use crate::wasm::*;

/// A collection of blueprints, compiled and published as a single unit.
#[derive(Debug, Clone, TypeId, Encode, Decode)]
pub struct ValidatedPackage {
    code: Vec<u8>,
    blueprint_abis: HashMap<String, BlueprintAbi>,
}

#[derive(Debug, Clone, PartialEq)]
pub enum PackageError {
    InvalidRequestData(DecodeError),
    InvalidWasm(PrepareError),
    BlueprintNotFound,
    MethodNotFound(String),
}

impl ValidatedPackage {
    pub fn new(package: scrypto::prelude::Package) -> Result<Self, PrepareError> {
        WasmValidator::validate(&package.code)?;

        Ok(Self {
            code: package.code,
            blueprint_abis: package.blueprints,
        })
    }

    pub fn code(&self) -> &[u8] {
        &self.code
    }

    pub fn blueprint_abi(&self, blueprint_name: &str) -> Option<&BlueprintAbi> {
        self.blueprint_abis.get(blueprint_name)
    }

    pub fn static_main<'s, S, W, I>(
        method_name: &str,
        call_data: ScryptoValue,
        system_api: &mut S,
    ) -> Result<ScryptoValue, PackageError>
    where
        S: SystemApi<W, I>,
        W: WasmEngine<I>,
        I: WasmInstance,
    {
        match method_name {
            "publish" => {
                let input: PackagePublishInput = scrypto_decode(&call_data.raw)
                    .map_err(|e| PackageError::InvalidRequestData(e))?;
                let package =
                    ValidatedPackage::new(input.package).map_err(PackageError::InvalidWasm)?;
                let package_address = system_api.create_package(package);
                Ok(ScryptoValue::from_typed(&package_address))
            }
            _ => Err(MethodNotFound(method_name.to_string())),
        }
    }

    pub fn invoke<'s, S, W, I>(
        &self,
<<<<<<< HEAD
        actor: &ScryptoActorInfo,
        component: &mut Option<&mut Component>,
=======
        actor: ScryptoActorInfo,
        blueprint_abi: &BlueprintAbi,
>>>>>>> cf6221c0
        export_name: String,
        method_name: &str,
        arg: ScryptoValue,
        system_api: &mut S,
    ) -> Result<ScryptoValue, RuntimeError>
    where
        S: SystemApi<W, I>,
        W: WasmEngine<I>,
        I: WasmInstance,
    {
<<<<<<< HEAD
        let mut instance = system_api.wasm_engine().instantiate(self.code());
        let mut cost_unit_counter =
            CostUnitCounter::new(CALL_FUNCTION_COST_UNIT_LIMIT, CALL_FUNCTION_COST_UNIT_LIMIT);

        let blueprint_abi = self.blueprint_abi(actor.blueprint_name()).expect("Blueprint should exist");
        let runtime = RadixEngineWasmRuntime::new(
            actor.clone(),
            component,
            blueprint_abi,
            system_api,
            &mut cost_unit_counter,
        );
        let mut runtime_boxed: Box<dyn WasmRuntime> = Box::new(runtime);
=======
        let wasm_metering_params = system_api.fee_table().wasm_metering_params();
        let instrumented_code = system_api
            .wasm_instrumenter()
            .instrument(&self.code, &wasm_metering_params);
        let mut instance = system_api.wasm_engine().instantiate(&instrumented_code);
        let mut runtime: Box<dyn WasmRuntime> = Box::new(RadixEngineWasmRuntime::new(
            actor,
            blueprint_abi,
            system_api,
        ));
>>>>>>> cf6221c0
        instance
            .invoke_export(&export_name, method_name, &arg, &mut runtime)
            .map_err(|e| match e {
                // Flatten error code for more readable transaction receipt
                InvokeError::RuntimeError(e) => e,
                e @ _ => RuntimeError::InvokeError(e.into()),
            })
    }
}<|MERGE_RESOLUTION|>--- conflicted
+++ resolved
@@ -72,15 +72,10 @@
 
     pub fn invoke<'s, S, W, I>(
         &self,
-<<<<<<< HEAD
         actor: &ScryptoActorInfo,
         component: &mut Option<&mut Component>,
-=======
-        actor: ScryptoActorInfo,
-        blueprint_abi: &BlueprintAbi,
->>>>>>> cf6221c0
         export_name: String,
-        method_name: &str,
+        fn_ident: &str,
         arg: ScryptoValue,
         system_api: &mut S,
     ) -> Result<ScryptoValue, RuntimeError>
@@ -89,38 +84,34 @@
         W: WasmEngine<I>,
         I: WasmInstance,
     {
-<<<<<<< HEAD
-        let mut instance = system_api.wasm_engine().instantiate(self.code());
-        let mut cost_unit_counter =
-            CostUnitCounter::new(CALL_FUNCTION_COST_UNIT_LIMIT, CALL_FUNCTION_COST_UNIT_LIMIT);
-
-        let blueprint_abi = self.blueprint_abi(actor.blueprint_name()).expect("Blueprint should exist");
-        let runtime = RadixEngineWasmRuntime::new(
-            actor.clone(),
-            component,
-            blueprint_abi,
-            system_api,
-            &mut cost_unit_counter,
-        );
-        let mut runtime_boxed: Box<dyn WasmRuntime> = Box::new(runtime);
-=======
         let wasm_metering_params = system_api.fee_table().wasm_metering_params();
         let instrumented_code = system_api
             .wasm_instrumenter()
             .instrument(&self.code, &wasm_metering_params);
         let mut instance = system_api.wasm_engine().instantiate(&instrumented_code);
+        let blueprint_abi = self.blueprint_abi(actor.blueprint_name()).expect("Blueprint should exist");
         let mut runtime: Box<dyn WasmRuntime> = Box::new(RadixEngineWasmRuntime::new(
-            actor,
+            actor.clone(),
+            component,
             blueprint_abi,
             system_api,
         ));
->>>>>>> cf6221c0
-        instance
-            .invoke_export(&export_name, method_name, &arg, &mut runtime)
+        let output = instance
+            .invoke_export(&export_name, fn_ident, &arg, &mut runtime)
             .map_err(|e| match e {
                 // Flatten error code for more readable transaction receipt
                 InvokeError::RuntimeError(e) => e,
                 e @ _ => RuntimeError::InvokeError(e.into()),
+            })?;
+
+        let fn_abi = blueprint_abi.get_fn_abi(fn_ident).unwrap();
+        if !fn_abi.output.matches(&output.dom) {
+            Err(RuntimeError::InvalidFnOutput {
+                fn_ident: fn_ident.to_string(),
+                output: output.dom,
             })
+        } else {
+            Ok(output)
+        }
     }
 }