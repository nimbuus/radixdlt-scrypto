use colored::*;
use radix_engine::engine::*;
use radix_engine::ledger::*;
use radix_engine::model::*;
use scrypto::rust::collections::HashSet;
use scrypto::types::*;

use crate::utils::*;

/// Represents an error when displaying an entity.
#[derive(Debug, Clone)]
pub enum DisplayError {
    PackageNotFound,
    ComponentNotFound,
    ResourceDefNotFound,
}

/// Dump a package into console.
pub fn dump_package<T: Ledger>(address: Address, ledger: &T) -> Result<(), DisplayError> {
    let package = ledger.get_package(address);
    match package {
        Some(b) => {
            println!("{}: {}", "Package".green().bold(), address.to_string());
            println!("{}: {} bytes", "Code size".green().bold(), b.code().len());
            Ok(())
        }
        None => Err(DisplayError::PackageNotFound),
    }
}

/// Dump a component into console.
pub fn dump_component<T: Ledger>(address: Address, ledger: &T) -> Result<(), DisplayError> {
    let component = ledger.get_component(address);
    match component {
        Some(c) => {
            println!("{}: {}", "Component".green().bold(), address.to_string());

            println!(
                "{}: {{ package_address: {}, blueprint_name: \"{}\" }}",
                "Blueprint".green().bold(),
                c.package_address(),
                c.blueprint_name()
            );
            let state = c.state(Actor::SuperUser).unwrap();
            let state_validated = validate_data(state).unwrap();
            println!("{}: {}", "State".green().bold(), state_validated);

<<<<<<< HEAD
            println!("{}:", "Resources".green().bold());
            for (last, vid) in state_validated.vaults.iter().identify_last() {
                let vault = ledger.get_vault(*vid).unwrap();
                let amount = vault.amount(Actor::SuperUser).unwrap();
                let resource_address = vault.resource_address(Actor::SuperUser).unwrap();
                let resource_def = ledger.get_resource_def(resource_address).unwrap();
                println!(
                    "{} {{ amount: {}, resource_def: {}{}{} }}",
                    list_item_prefix(last),
                    amount,
                    resource_address,
                    resource_def
                        .metadata()
                        .get("name")
                        .map(|name| format!(", name: \"{}\"", name))
                        .unwrap_or(String::new()),
                    resource_def
                        .metadata()
                        .get("symbol")
                        .map(|symbol| format!(", symbol: \"{}\"", symbol))
                        .unwrap_or(String::new()),
                );
                if let Supply::NonFungible { keys } = vault.total_supply(Actor::SuperUser).unwrap() {
                    for (inner_last, key) in keys.iter().identify_last() {
                        let nft = ledger.get_nft(resource_address, key).unwrap();
                        let immutable_data = validate_data(&nft.immutable_data()).unwrap();
                        let mutable_data = validate_data(&nft.mutable_data()).unwrap();
                        println!(
                            "{}  {} NFT {{ key: {}, immutable_data: {}, mutable_data: {} }}",
                            if last { " " } else { "│" },
                            list_item_prefix(inner_last),
                            key,
                            immutable_data,
                            mutable_data
                        );
=======
            // TODO: check authorization
            // The current implementation recursively displays all referenced maps and vaults which
            // the component may not have access to.

            // Dump lazy map using DFS
            // Consider using a proper Queue structure
            let mut queue: Vec<Mid> = state_validated.lazy_maps.clone();
            let mut i = 0;
            let mut maps_visited: HashSet<Mid> = HashSet::new();
            let mut vaults_found: HashSet<Vid> = state_validated.vaults.iter().cloned().collect();
            while i < queue.len() {
                let mid = queue[i];
                i += 1;
                if maps_visited.insert(mid) {
                    let (maps, vaults) = dump_lazy_map(mid, ledger)?;
                    queue.extend(maps);
                    for v in vaults {
                        vaults_found.insert(v);
>>>>>>> e68e0347
                    }
                }
            }

            // Dump resources
            dump_resources(&vaults_found, ledger)
        }
        None => Err(DisplayError::ComponentNotFound),
    }
}

fn dump_lazy_map<T: Ledger>(mid: Mid, ledger: &T) -> Result<(Vec<Mid>, Vec<Vid>), DisplayError> {
    let mut referenced_maps = Vec::new();
    let mut referenced_vaults = Vec::new();
    let map = ledger.get_lazy_map(mid).unwrap();
    println!("{}: {}", "Lazy Map".green().bold(), mid);
    for (last, (k, v)) in map.map().iter().identify_last() {
        let k_validated = validate_data(k).unwrap();
        let v_validated = validate_data(v).unwrap();
        println!(
            "{} {} => {}",
            list_item_prefix(last),
            k_validated,
            v_validated
        );
        referenced_maps.extend(k_validated.lazy_maps);
        referenced_maps.extend(v_validated.lazy_maps);
        referenced_vaults.extend(k_validated.vaults);
        referenced_vaults.extend(v_validated.vaults);
    }
    Ok((referenced_maps, referenced_vaults))
}

fn dump_resources<T: Ledger>(vaults: &HashSet<Vid>, ledger: &T) -> Result<(), DisplayError> {
    println!("{}:", "Resources".green().bold());
    for (last, vid) in vaults.iter().identify_last() {
        let vault = ledger.get_vault(*vid).unwrap();
        let amount = vault.amount(Actor::SuperUser).unwrap();
        let resource_address = vault.resource_address(Actor::SuperUser).unwrap();
        let resource_def = ledger.get_resource_def(resource_address).unwrap();
        println!(
            "{} {{ amount: {}, resource_def: {}{}{} }}",
            list_item_prefix(last),
            amount,
            resource_address,
            resource_def
                .metadata()
                .get("name")
                .map(|name| format!(", name: \"{}\"", name))
                .unwrap_or(String::new()),
            resource_def
                .metadata()
                .get("symbol")
                .map(|symbol| format!(", symbol: \"{}\"", symbol))
                .unwrap_or(String::new()),
        );
        if let Supply::NonFungible { ids } = vault.total_supply(Actor::SuperUser).unwrap() {
            for (inner_last, id) in ids.iter().identify_last() {
                let nft = ledger.get_nft(resource_address, *id).unwrap();
                let immutable_data = validate_data(&nft.immutable_data()).unwrap();
                let mutable_data = validate_data(&nft.mutable_data()).unwrap();
                println!(
                    "{}  {} NFT {{ id: {}, immutable_data: {}, mutable_data: {} }}",
                    if last { " " } else { "│" },
                    list_item_prefix(inner_last),
                    id,
                    immutable_data,
                    mutable_data
                );
            }
        }
    }
    Ok(())
}

/// Dump a resource definition into console.
pub fn dump_resource_def<T: Ledger>(address: Address, ledger: &T) -> Result<(), DisplayError> {
    let resource_def = ledger.get_resource_def(address);
    match resource_def {
        Some(r) => {
            println!(
                "{}: {:?}",
                "Resource Type".green().bold(),
                r.resource_type()
            );
            println!("{}: {}", "Metadata".green().bold(), r.metadata().len());
            for (last, e) in r.metadata().iter().identify_last() {
                println!("{} {}: {}", list_item_prefix(last), e.0.green().bold(), e.1);
            }
            println!("{}: {}", "Flags".green().bold(), r.flags());
            println!("{}: {}", "Mutable Flags".green().bold(), r.mutable_flags());
            println!("{}: {:?}", "Authorities".green().bold(), r.authorities());
            println!("{}: {}", "Total Supply".green().bold(), r.total_supply());
            Ok(())
        }
        None => Err(DisplayError::ResourceDefNotFound),
    }
}<|MERGE_RESOLUTION|>--- conflicted
+++ resolved
@@ -45,43 +45,6 @@
             let state_validated = validate_data(state).unwrap();
             println!("{}: {}", "State".green().bold(), state_validated);
 
-<<<<<<< HEAD
-            println!("{}:", "Resources".green().bold());
-            for (last, vid) in state_validated.vaults.iter().identify_last() {
-                let vault = ledger.get_vault(*vid).unwrap();
-                let amount = vault.amount(Actor::SuperUser).unwrap();
-                let resource_address = vault.resource_address(Actor::SuperUser).unwrap();
-                let resource_def = ledger.get_resource_def(resource_address).unwrap();
-                println!(
-                    "{} {{ amount: {}, resource_def: {}{}{} }}",
-                    list_item_prefix(last),
-                    amount,
-                    resource_address,
-                    resource_def
-                        .metadata()
-                        .get("name")
-                        .map(|name| format!(", name: \"{}\"", name))
-                        .unwrap_or(String::new()),
-                    resource_def
-                        .metadata()
-                        .get("symbol")
-                        .map(|symbol| format!(", symbol: \"{}\"", symbol))
-                        .unwrap_or(String::new()),
-                );
-                if let Supply::NonFungible { keys } = vault.total_supply(Actor::SuperUser).unwrap() {
-                    for (inner_last, key) in keys.iter().identify_last() {
-                        let nft = ledger.get_nft(resource_address, key).unwrap();
-                        let immutable_data = validate_data(&nft.immutable_data()).unwrap();
-                        let mutable_data = validate_data(&nft.mutable_data()).unwrap();
-                        println!(
-                            "{}  {} NFT {{ key: {}, immutable_data: {}, mutable_data: {} }}",
-                            if last { " " } else { "│" },
-                            list_item_prefix(inner_last),
-                            key,
-                            immutable_data,
-                            mutable_data
-                        );
-=======
             // TODO: check authorization
             // The current implementation recursively displays all referenced maps and vaults which
             // the component may not have access to.
@@ -100,7 +63,6 @@
                     queue.extend(maps);
                     for v in vaults {
                         vaults_found.insert(v);
->>>>>>> e68e0347
                     }
                 }
             }
