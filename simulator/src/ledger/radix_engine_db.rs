--- conflicted
+++ resolved
@@ -3,7 +3,7 @@
 
 use radix_engine::ledger::*;
 use rocksdb::{DBWithThreadMode, Direction, IteratorMode, SingleThreaded, DB};
-use sbor::Encode;
+use sbor::{Decode, Encode};
 use scrypto::buffer::*;
 use scrypto::engine::types::*;
 
@@ -91,7 +91,6 @@
 }
 
 impl SubstateStore for RadixEngineDB {
-<<<<<<< HEAD
     fn get_substate<T: Encode>(&self, address: &T) -> Option<Vec<u8>> {
         self.read(&scrypto_encode(address))
     }
@@ -102,96 +101,14 @@
 
     fn get_child_substate<T: Encode>(&self, address: &T, key: &[u8]) -> Option<Vec<u8>> {
         let mut id = scrypto_encode(address);
-=======
-    fn get_resource_def(&self, resource_def_id: ResourceDefId) -> Option<ResourceDef> {
-        self.read(&scrypto_encode(&resource_def_id))
-    }
-
-    fn put_resource_def(&mut self, resource_def_id: ResourceDefId, resource_def: ResourceDef) {
-        let key = &scrypto_encode(&resource_def_id);
-        self.write(key, resource_def)
-    }
-
-    fn get_package(&self, package_id: PackageId) -> Option<Package> {
-        self.read(&scrypto_encode(&package_id))
-    }
-
-    fn put_package(&mut self, package_id: PackageId, package: Package) {
-        let key = &scrypto_encode(&package_id);
-        self.write(key, package)
-    }
-
-    fn get_component(&self, component_id: ComponentId) -> Option<Component> {
-        self.read(&scrypto_encode(&component_id))
-    }
-
-    fn put_component(&mut self, component_id: ComponentId, component: Component) {
-        let key = &scrypto_encode(&component_id);
-        self.write(key, component)
-    }
-
-    fn get_lazy_map_entry(
-        &self,
-        component_id: ComponentId,
-        lazy_map_id: &LazyMapId,
-        key: &[u8],
-    ) -> Option<Vec<u8>> {
-        let mut id = scrypto_encode(&component_id);
-        id.extend(scrypto_encode(lazy_map_id));
->>>>>>> 51fcfa2b
         id.extend(key.to_vec());
         self.read(&id)
     }
 
-<<<<<<< HEAD
     fn put_child_substate<T: Encode>(&mut self, address: &T, key: &[u8], substate: &[u8]) {
         let mut id = scrypto_encode(address);
         id.extend(key.to_vec());
         self.write(&id, substate);
-=======
-    fn put_lazy_map_entry(
-        &mut self,
-        component_id: ComponentId,
-        lazy_map_id: LazyMapId,
-        key: Vec<u8>,
-        value: Vec<u8>,
-    ) {
-        let mut id = scrypto_encode(&component_id);
-        id.extend(scrypto_encode(&lazy_map_id));
-        id.extend(key);
-        self.write(&id, value)
-    }
-
-    fn get_vault(&self, component_id: ComponentId, vault_id: &VaultId) -> Vault {
-        let mut id = scrypto_encode(&component_id);
-        id.extend(scrypto_encode(vault_id));
-        self.read(&id).unwrap()
-    }
-
-    fn put_vault(&mut self, component_id: ComponentId, vault_id: VaultId, vault: Vault) {
-        let mut id = scrypto_encode(&component_id);
-        id.extend(scrypto_encode(&vault_id));
-        self.write(&id, vault)
-    }
-
-    fn get_non_fungible(
-        &self,
-        resource_def_id: ResourceDefId,
-        key: &NonFungibleKey,
-    ) -> Option<NonFungible> {
-        let id = scrypto_encode(&(resource_def_id, key.clone()));
-        self.read(&id)
-    }
-
-    fn put_non_fungible(
-        &mut self,
-        resource_def_id: ResourceDefId,
-        key: &NonFungibleKey,
-        non_fungible: NonFungible,
-    ) {
-        let id = scrypto_encode(&(resource_def_id, key.clone()));
-        self.write(&id, non_fungible)
->>>>>>> 51fcfa2b
     }
 
     fn get_epoch(&self) -> u64 {
