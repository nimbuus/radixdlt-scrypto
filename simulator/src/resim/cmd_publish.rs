--- conflicted
+++ resolved
@@ -1,11 +1,8 @@
 use clap::Parser;
 use colored::*;
 use radix_engine::transaction::*;
-<<<<<<< HEAD
 use radix_engine::wasm::*;
 use scrypto::prelude::Package;
-=======
->>>>>>> 837c87c1
 use std::ffi::OsStr;
 use std::fs;
 use std::path::PathBuf;
@@ -40,16 +37,11 @@
         .map_err(Error::IOError)?;
 
         if let Some(path) = &self.manifest {
-<<<<<<< HEAD
             let mut substate_store = RadixEngineDB::new(get_data_dir()?);
             let mut wasm_engine = default_wasm_engine();
             let mut executor =
                 TransactionExecutor::new(&mut substate_store, &mut wasm_engine, self.trace);
-=======
-            let mut ledger = RadixEngineDB::with_bootstrap(get_data_dir()?);
-            let mut executor = TransactionExecutor::new(&mut ledger, self.trace);
             let package = extract_package(code).unwrap();
->>>>>>> 837c87c1
             let transaction = TransactionBuilder::new()
                 .publish_package(Package::new(code))
                 .build_with_no_nonce();
@@ -77,18 +69,12 @@
         out: &mut O,
         code: Vec<u8>,
     ) -> Result<(), Error> {
-<<<<<<< HEAD
         let mut substate_store = RadixEngineDB::new(get_data_dir()?);
         let mut wasm_engine = default_wasm_engine();
         let mut executor =
             TransactionExecutor::new(&mut substate_store, &mut wasm_engine, self.trace);
-        match executor.publish_package(Package::new(code)) {
-=======
-        let mut ledger = RadixEngineDB::with_bootstrap(get_data_dir()?);
-        let mut executor = TransactionExecutor::new(&mut ledger, self.trace);
         let package = extract_package(code).map_err(Error::PackageValidationError)?;
         match executor.publish_package(package) {
->>>>>>> 837c87c1
             Ok(package_address) => {
                 writeln!(
                     out,
